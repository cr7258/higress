package provider

import (
	"encoding/json"
	"errors"
	"fmt"
	"math"
	"reflect"
	"strings"
	"time"

	"github.com/alibaba/higress/plugins/wasm-go/extensions/ai-proxy/util"
	"github.com/alibaba/higress/plugins/wasm-go/pkg/wrapper"
	"github.com/higress-group/proxy-wasm-go-sdk/proxywasm"
	"github.com/higress-group/proxy-wasm-go-sdk/proxywasm/types"
	"github.com/tidwall/gjson"
	"github.com/tidwall/sjson"
)

// qwenProvider is the provider for Qwen service.

const (
	qwenResultFormatMessage = "message"

	qwenDomain                   = "dashscope.aliyuncs.com"
	qwenChatCompletionPath       = "/api/v1/services/aigc/text-generation/generation"
	qwenTextEmbeddingPath        = "/api/v1/services/embeddings/text-embedding/text-embedding"
	qwenCompatiblePath           = "/compatible-mode/v1/chat/completions"
	qwenMultimodalGenerationPath = "/api/v1/services/aigc/multimodal-generation/generation"

	qwenTopPMin = 0.000001
	qwenTopPMax = 0.999999

	qwenDummySystemMessageContent = "You are a helpful assistant."

	qwenLongModelName     = "qwen-long"
	qwenVlModelPrefixName = "qwen-vl"
)

type qwenProviderInitializer struct {
}

func (m *qwenProviderInitializer) ValidateConfig(config ProviderConfig) error {
	if len(config.qwenFileIds) != 0 && config.context != nil {
		return errors.New("qwenFileIds and context cannot be configured at the same time")
	}
	if config.apiTokens == nil || len(config.apiTokens) == 0 {
		return errors.New("no apiToken found in provider config")
	}
	return nil
}

func (m *qwenProviderInitializer) CreateProvider(config ProviderConfig) (Provider, error) {
	return &qwenProvider{
		config:       config,
		contextCache: createContextCache(&config),
	}, nil
}

type qwenProvider struct {
	config ProviderConfig

	contextCache *contextCache
}

func (m *qwenProvider) GetProviderType() string {
	return providerTypeQwen
}

func (m *qwenProvider) OnRequestHeaders(ctx wrapper.HttpContext, apiName ApiName, log wrapper.Log) (types.Action, error) {
	_ = util.OverwriteRequestHost(qwenDomain)
	_ = util.OverwriteRequestAuthorization("Bearer " + m.config.GetRandomToken())

	if m.config.protocol == protocolOriginal {
		ctx.DontReadRequestBody()
		return types.ActionContinue, nil
	} else if m.config.qwenEnableCompatible {
		_ = util.OverwriteRequestPath(qwenCompatiblePath)
	} else if apiName == ApiNameChatCompletion {
		_ = util.OverwriteRequestPath(qwenChatCompletionPath)
	} else if apiName == ApiNameEmbeddings {
		_ = util.OverwriteRequestPath(qwenTextEmbeddingPath)
	} else {
		return types.ActionContinue, errUnsupportedApiName
	}
<<<<<<< HEAD
	_ = util.OverwriteRequestHost(qwenDomain)
	_ = util.OverwriteRequestAuthorization("Bearer " + getApiTokenInUse(ctx))

	if m.config.protocol == protocolOriginal {
		return types.ActionContinue, nil
	}
=======
>>>>>>> 708e7af7

	_ = proxywasm.RemoveHttpRequestHeader("Accept-Encoding")
	_ = proxywasm.RemoveHttpRequestHeader("Content-Length")

	// Delay the header processing to allow changing streaming mode in OnRequestBody
	return types.HeaderStopIteration, nil
}

func (m *qwenProvider) OnRequestBody(ctx wrapper.HttpContext, apiName ApiName, body []byte, log wrapper.Log) (types.Action, error) {
	if m.config.qwenEnableCompatible {
		if gjson.GetBytes(body, "model").Exists() {
			rawModel := gjson.GetBytes(body, "model").String()
			mappedModel := getMappedModel(rawModel, m.config.modelMapping, log)
			newBody, err := sjson.SetBytes(body, "model", mappedModel)
			if err != nil {
				log.Errorf("Replace model error: %v", err)
				return types.ActionContinue, err
			}

			// TODO: Temporary fix to clamp top_p value to the range [qwenTopPMin, qwenTopPMax].
			if topPValue := gjson.GetBytes(body, "top_p"); topPValue.Exists() {
				rawTopP := topPValue.Float()
				scaledTopP := math.Max(qwenTopPMin, math.Min(rawTopP, qwenTopPMax))
				newBody, err = sjson.SetBytes(newBody, "top_p", scaledTopP)
				if err != nil {
					log.Errorf("Failed to replace top_p: %v", err)
					return types.ActionContinue, err
				}
			}

			err = proxywasm.ReplaceHttpRequestBody(newBody)
			if err != nil {
				log.Errorf("Replace request body error: %v", err)
				return types.ActionContinue, err
			}
		}
		return types.ActionContinue, nil
	}
	if apiName == ApiNameChatCompletion {
		return m.onChatCompletionRequestBody(ctx, body, log)
	}
	if apiName == ApiNameEmbeddings {
		return m.onEmbeddingsRequestBody(ctx, body, log)
	}
	return types.ActionContinue, errUnsupportedApiName
}

func (m *qwenProvider) onChatCompletionRequestBody(ctx wrapper.HttpContext, body []byte, log wrapper.Log) (types.Action, error) {
	if m.config.protocol == protocolOriginal {
		if m.config.context == nil {
			return types.ActionContinue, nil
		}

		request := &qwenTextGenRequest{}
		if err := json.Unmarshal(body, request); err != nil {
			return types.ActionContinue, fmt.Errorf("unable to unmarshal request: %v", err)
		}

		err := m.contextCache.GetContent(func(content string, err error) {
			defer func() {
				_ = proxywasm.ResumeHttpRequest()
			}()

			if err != nil {
				log.Errorf("failed to load context file: %v", err)
				_ = util.SendResponse(500, "ai-proxy.qwen.load_ctx_failed", util.MimeTypeTextPlain, fmt.Sprintf("failed to load context file: %v", err))
			}
			m.insertContextMessage(request, content, false)
			if err := replaceJsonRequestBody(request, log); err != nil {
				_ = util.SendResponse(500, "ai-proxy.qwen.insert_ctx_failed", util.MimeTypeTextPlain, fmt.Sprintf("failed to replace request body: %v", err))
			}
		}, log)
		if err == nil {
			return types.ActionPause, nil
		}
		return types.ActionContinue, err
	}

	request := &chatCompletionRequest{}
	if err := decodeChatCompletionRequest(body, request); err != nil {
		return types.ActionContinue, err
	}

	model := request.Model
	if model == "" {
		return types.ActionContinue, errors.New("missing model in chat completion request")
	}
	ctx.SetContext(ctxKeyOriginalRequestModel, model)
	mappedModel := getMappedModel(model, m.config.modelMapping, log)
	if mappedModel == "" {
		return types.ActionContinue, errors.New("model becomes empty after applying the configured mapping")
	}
	request.Model = mappedModel
	ctx.SetContext(ctxKeyFinalRequestModel, request.Model)
	// Use the qwen multimodal model generation API
	if strings.HasPrefix(request.Model, qwenVlModelPrefixName) {
		_ = util.OverwriteRequestPath(qwenMultimodalGenerationPath)
	}

	streaming := request.Stream
	if streaming {
		_ = proxywasm.ReplaceHttpRequestHeader("Accept", "text/event-stream")
		_ = proxywasm.ReplaceHttpRequestHeader("X-DashScope-SSE", "enable")
	} else {
		_ = proxywasm.ReplaceHttpRequestHeader("Accept", "*/*")
		_ = proxywasm.RemoveHttpRequestHeader("X-DashScope-SSE")
	}

	if m.config.context == nil {
		qwenRequest := m.buildQwenTextGenerationRequest(request, streaming)
		if streaming {
			ctx.SetContext(ctxKeyIncrementalStreaming, qwenRequest.Parameters.IncrementalOutput)
		}
		return types.ActionContinue, replaceJsonRequestBody(qwenRequest, log)
	}

	err := m.contextCache.GetContent(func(content string, err error) {
		defer func() {
			_ = proxywasm.ResumeHttpRequest()
		}()
		if err != nil {
			log.Errorf("failed to load context file: %v", err)
			_ = util.SendResponse(500, "ai-proxy.qwen.load_ctx_failed", util.MimeTypeTextPlain, fmt.Sprintf("failed to load context file: %v", err))
		}
		insertContextMessage(request, content)
		qwenRequest := m.buildQwenTextGenerationRequest(request, streaming)
		if streaming {
			ctx.SetContext(ctxKeyIncrementalStreaming, qwenRequest.Parameters.IncrementalOutput)
		}
		if err := replaceJsonRequestBody(qwenRequest, log); err != nil {
			_ = util.SendResponse(500, "ai-proxy.qwen.insert_ctx_failed", util.MimeTypeTextPlain, fmt.Sprintf("failed to replace request body: %v", err))
		}
	}, log)
	if err == nil {
		return types.ActionPause, nil
	}
	return types.ActionContinue, err
}

func (m *qwenProvider) onEmbeddingsRequestBody(ctx wrapper.HttpContext, body []byte, log wrapper.Log) (types.Action, error) {
	request := &embeddingsRequest{}
	if err := json.Unmarshal(body, request); err != nil {
		return types.ActionContinue, fmt.Errorf("unable to unmarshal request: %v", err)
	}

	log.Debugf("=== embeddings request: %v", request)

	model := request.Model
	if model == "" {
		return types.ActionContinue, errors.New("missing model in the request")
	}
	ctx.SetContext(ctxKeyOriginalRequestModel, model)
	mappedModel := getMappedModel(model, m.config.modelMapping, log)
	if mappedModel == "" {
		return types.ActionContinue, errors.New("model becomes empty after applying the configured mapping")
	}
	request.Model = mappedModel
	ctx.SetContext(ctxKeyFinalRequestModel, request.Model)

	if qwenRequest, err := m.buildQwenTextEmbeddingRequest(request); err == nil {
		return types.ActionContinue, replaceJsonRequestBody(qwenRequest, log)
	} else {
		return types.ActionContinue, err
	}
}

func (m *qwenProvider) OnResponseHeaders(ctx wrapper.HttpContext, apiName ApiName, log wrapper.Log) (types.Action, error) {
	if m.config.protocol == protocolOriginal {
		ctx.DontReadResponseBody()
		return types.ActionContinue, nil
	}

	_ = proxywasm.RemoveHttpResponseHeader("Content-Length")
	return types.ActionContinue, nil
}

func (m *qwenProvider) OnStreamingResponseBody(ctx wrapper.HttpContext, name ApiName, chunk []byte, isLastChunk bool, log wrapper.Log) ([]byte, error) {
	if m.config.qwenEnableCompatible || name != ApiNameChatCompletion {
		return chunk, nil
	}

	receivedBody := chunk
	if bufferedStreamingBody, has := ctx.GetContext(ctxKeyStreamingBody).([]byte); has {
		receivedBody = append(bufferedStreamingBody, chunk...)
	}

	incrementalStreaming := ctx.GetBoolContext(ctxKeyIncrementalStreaming, false)

	eventStartIndex, lineStartIndex, valueStartIndex := -1, -1, -1

	defer func() {
		if eventStartIndex >= 0 && eventStartIndex < len(receivedBody) {
			// Just in case the received chunk is not a complete event.
			ctx.SetContext(ctxKeyStreamingBody, receivedBody[eventStartIndex:])
		} else {
			ctx.SetContext(ctxKeyStreamingBody, nil)
		}
	}()

	// Sample Qwen event response:
	//
	// event:result
	// :HTTP_STATUS/200
	// data:{"output":{"choices":[{"message":{"content":"你好！","role":"assistant"},"finish_reason":"null"}]},"usage":{"total_tokens":116,"input_tokens":114,"output_tokens":2},"request_id":"71689cfc-1f42-9949-86e8-9563b7f832b1"}
	//
	// event:error
	// :HTTP_STATUS/400
	// data:{"code":"InvalidParameter","message":"Preprocessor error","request_id":"0cbe6006-faec-9854-bf8b-c906d75c3bd8"}
	//

	var responseBuilder strings.Builder
	currentKey := ""
	currentEvent := &streamEvent{}
	i, length := 0, len(receivedBody)
	for i = 0; i < length; i++ {
		ch := receivedBody[i]
		if ch != '\n' {
			if lineStartIndex == -1 {
				if eventStartIndex == -1 {
					eventStartIndex = i
				}
				lineStartIndex = i
				valueStartIndex = -1
			}
			if valueStartIndex == -1 {
				if ch == ':' {
					valueStartIndex = i + 1
					currentKey = string(receivedBody[lineStartIndex:valueStartIndex])
				}
			} else if valueStartIndex == i && ch == ' ' {
				// Skip leading spaces in data.
				valueStartIndex = i + 1
			}
			continue
		}

		if lineStartIndex != -1 {
			value := string(receivedBody[valueStartIndex:i])
			currentEvent.setValue(currentKey, value)
		} else {
			// Extra new line. The current event is complete.
			log.Debugf("processing event: %v", currentEvent)
			if err := m.convertStreamEvent(ctx, &responseBuilder, currentEvent, incrementalStreaming, log); err != nil {
				return nil, err
			}
			// Reset event parsing state.
			eventStartIndex = -1
			currentEvent = &streamEvent{}
		}

		// Reset line parsing state.
		lineStartIndex = -1
		valueStartIndex = -1
		currentKey = ""
	}

	modifiedResponseChunk := responseBuilder.String()
	log.Debugf("=== modified response chunk: %s", modifiedResponseChunk)
	return []byte(modifiedResponseChunk), nil
}

func (m *qwenProvider) OnResponseBody(ctx wrapper.HttpContext, apiName ApiName, body []byte, log wrapper.Log) (types.Action, error) {
	if m.config.qwenEnableCompatible {
		return types.ActionContinue, nil
	}
	if apiName == ApiNameChatCompletion {
		return m.onChatCompletionResponseBody(ctx, body, log)
	}
	if apiName == ApiNameEmbeddings {
		return m.onEmbeddingsResponseBody(ctx, body, log)
	}
	return types.ActionContinue, errUnsupportedApiName
}

func (m *qwenProvider) onChatCompletionResponseBody(ctx wrapper.HttpContext, body []byte, log wrapper.Log) (types.Action, error) {
	qwenResponse := &qwenTextGenResponse{}
	if err := json.Unmarshal(body, qwenResponse); err != nil {
		return types.ActionContinue, fmt.Errorf("unable to unmarshal Qwen response: %v", err)
	}
	response := m.buildChatCompletionResponse(ctx, qwenResponse)
	return types.ActionContinue, replaceJsonResponseBody(response, log)
}

func (m *qwenProvider) onEmbeddingsResponseBody(ctx wrapper.HttpContext, body []byte, log wrapper.Log) (types.Action, error) {
	qwenResponse := &qwenTextEmbeddingResponse{}
	if err := json.Unmarshal(body, qwenResponse); err != nil {
		return types.ActionContinue, fmt.Errorf("unable to unmarshal Qwen response: %v", err)
	}
	response := m.buildEmbeddingsResponse(ctx, qwenResponse)
	return types.ActionContinue, replaceJsonResponseBody(response, log)
}

func (m *qwenProvider) buildQwenTextGenerationRequest(origRequest *chatCompletionRequest, streaming bool) *qwenTextGenRequest {
	messages := make([]qwenMessage, 0, len(origRequest.Messages))
	for i := range origRequest.Messages {
		messages = append(messages, chatMessage2QwenMessage(origRequest.Messages[i]))
	}
	request := &qwenTextGenRequest{
		Model: origRequest.Model,
		Input: qwenTextGenInput{
			Messages: messages,
		},
		Parameters: qwenTextGenParameters{
			ResultFormat:      qwenResultFormatMessage,
			MaxTokens:         origRequest.MaxTokens,
			N:                 origRequest.N,
			Seed:              origRequest.Seed,
			Temperature:       origRequest.Temperature,
			TopP:              math.Max(qwenTopPMin, math.Min(origRequest.TopP, qwenTopPMax)),
			IncrementalOutput: streaming && (origRequest.Tools == nil || len(origRequest.Tools) == 0),
			EnableSearch:      m.config.qwenEnableSearch,
			Tools:             origRequest.Tools,
		},
	}
	if len(m.config.qwenFileIds) != 0 && origRequest.Model == qwenLongModelName {
		builder := strings.Builder{}
		for _, fileId := range m.config.qwenFileIds {
			if builder.Len() != 0 {
				builder.WriteRune(',')
			}
			builder.WriteString("fileid://")
			builder.WriteString(fileId)
		}
		contextMessageId := m.insertContextMessage(request, builder.String(), true)
		if contextMessageId == 0 {
			// The context message cannot come first. We need to add another dummy system message before it.
			request.Input.Messages = append([]qwenMessage{{Role: roleSystem, Content: qwenDummySystemMessageContent}}, request.Input.Messages...)
		}
	}
	return request
}

func (m *qwenProvider) buildChatCompletionResponse(ctx wrapper.HttpContext, qwenResponse *qwenTextGenResponse) *chatCompletionResponse {
	choices := make([]chatCompletionChoice, 0, len(qwenResponse.Output.Choices))
	for _, qwenChoice := range qwenResponse.Output.Choices {
		message := qwenMessageToChatMessage(qwenChoice.Message)
		choices = append(choices, chatCompletionChoice{
			Message:      &message,
			FinishReason: qwenChoice.FinishReason,
		})
	}
	return &chatCompletionResponse{
		Id:                qwenResponse.RequestId,
		Created:           time.Now().UnixMilli() / 1000,
		Model:             ctx.GetStringContext(ctxKeyFinalRequestModel, ""),
		SystemFingerprint: "",
		Object:            objectChatCompletion,
		Choices:           choices,
		Usage: usage{
			PromptTokens:     qwenResponse.Usage.InputTokens,
			CompletionTokens: qwenResponse.Usage.OutputTokens,
			TotalTokens:      qwenResponse.Usage.TotalTokens,
		},
	}
}

func (m *qwenProvider) buildChatCompletionStreamingResponse(ctx wrapper.HttpContext, qwenResponse *qwenTextGenResponse, incrementalStreaming bool, log wrapper.Log) []*chatCompletionResponse {
	baseMessage := chatCompletionResponse{
		Id:                qwenResponse.RequestId,
		Created:           time.Now().UnixMilli() / 1000,
		Model:             ctx.GetStringContext(ctxKeyFinalRequestModel, ""),
		Choices:           make([]chatCompletionChoice, 0),
		SystemFingerprint: "",
		Object:            objectChatCompletionChunk,
	}

	responses := make([]*chatCompletionResponse, 0)

	qwenChoice := qwenResponse.Output.Choices[0]
	// Yes, Qwen uses a string "null" as null.
	finished := qwenChoice.FinishReason != "" && qwenChoice.FinishReason != "null"
	message := qwenChoice.Message

	deltaContentMessage := &chatMessage{Role: message.Role, Content: message.Content}
	deltaToolCallsMessage := &chatMessage{Role: message.Role, ToolCalls: append([]toolCall{}, message.ToolCalls...)}
	if !incrementalStreaming {
		for _, tc := range message.ToolCalls {
			if tc.Function.Arguments == "" && !finished {
				// We don't push any tool call until its arguments are available.
				return nil
			}
		}
		if pushedMessage, ok := ctx.GetContext(ctxKeyPushedMessage).(qwenMessage); ok {
			if message.Content == "" {
				message.Content = pushedMessage.Content
			} else if message.IsStringContent() {
				deltaContentMessage.Content = util.StripPrefix(deltaContentMessage.StringContent(), pushedMessage.StringContent())
			} else if strings.HasPrefix(baseMessage.Model, qwenVlModelPrefixName) {
				// Use the Qwen multimodal model generation API
				deltaContentList, ok := deltaContentMessage.Content.([]qwenVlMessageContent)
				if !ok {
					log.Warnf("unexpected deltaContentMessage content type: %T", deltaContentMessage.Content)
				} else {
					pushedContentList, ok := pushedMessage.Content.([]qwenVlMessageContent)
					if !ok {
						log.Warnf("unexpected pushedMessage content type: %T", pushedMessage.Content)
					} else {
						for i, content := range deltaContentList {
							if i >= len(pushedContentList) {
								break
							}
							pushedText := pushedContentList[i].Text
							content.Text = util.StripPrefix(content.Text, pushedText)
							deltaContentList[i] = content
						}
					}
				}
			}
			if len(deltaToolCallsMessage.ToolCalls) > 0 && pushedMessage.ToolCalls != nil {
				for i, tc := range deltaToolCallsMessage.ToolCalls {
					if i >= len(pushedMessage.ToolCalls) {
						break
					}
					pushedFunction := pushedMessage.ToolCalls[i].Function
					tc.Function.Id = util.StripPrefix(tc.Function.Id, pushedFunction.Id)
					tc.Function.Name = util.StripPrefix(tc.Function.Name, pushedFunction.Name)
					tc.Function.Arguments = util.StripPrefix(tc.Function.Arguments, pushedFunction.Arguments)
					deltaToolCallsMessage.ToolCalls[i] = tc
				}
			}
		}
		ctx.SetContext(ctxKeyPushedMessage, message)
	}

	if !deltaContentMessage.IsEmpty() {
		response := *&baseMessage
		response.Choices = append(response.Choices, chatCompletionChoice{Delta: deltaContentMessage})
		responses = append(responses, &response)
	}
	if !deltaToolCallsMessage.IsEmpty() {
		response := *&baseMessage
		response.Choices = append(response.Choices, chatCompletionChoice{Delta: deltaToolCallsMessage})
		responses = append(responses, &response)
	}

	if finished {
		finishResponse := *&baseMessage
		finishResponse.Choices = append(finishResponse.Choices, chatCompletionChoice{Delta: &chatMessage{}, FinishReason: qwenChoice.FinishReason})

		usageResponse := *&baseMessage
		usageResponse.Choices = []chatCompletionChoice{{Delta: &chatMessage{}}}
		usageResponse.Usage = usage{
			PromptTokens:     qwenResponse.Usage.InputTokens,
			CompletionTokens: qwenResponse.Usage.OutputTokens,
			TotalTokens:      qwenResponse.Usage.TotalTokens,
		}

		responses = append(responses, &finishResponse, &usageResponse)
	}

	return responses
}

func (m *qwenProvider) convertStreamEvent(ctx wrapper.HttpContext, responseBuilder *strings.Builder, event *streamEvent, incrementalStreaming bool, log wrapper.Log) error {
	if event.Data == streamEndDataValue {
		m.appendStreamEvent(responseBuilder, event)
		return nil
	}

	if event.Event != eventResult || event.HttpStatus != httpStatus200 {
		// Something goes wrong. Just pass through the event.
		m.appendStreamEvent(responseBuilder, event)
		return nil
	}

	qwenResponse := &qwenTextGenResponse{}
	if err := json.Unmarshal([]byte(event.Data), qwenResponse); err != nil {
		log.Errorf("unable to unmarshal Qwen response: %v", err)
		return fmt.Errorf("unable to unmarshal Qwen response: %v", err)
	}

	responses := m.buildChatCompletionStreamingResponse(ctx, qwenResponse, incrementalStreaming, log)
	for _, response := range responses {
		responseBody, err := json.Marshal(response)
		if err != nil {
			log.Errorf("unable to marshal response: %v", err)
			return fmt.Errorf("unable to marshal response: %v", err)
		}
		modifiedEvent := &*event
		modifiedEvent.Data = string(responseBody)
		m.appendStreamEvent(responseBuilder, modifiedEvent)
	}

	return nil
}

func (m *qwenProvider) insertContextMessage(request *qwenTextGenRequest, content string, onlyOneSystemBeforeFile bool) int {
	fileMessage := qwenMessage{
		Role:    roleSystem,
		Content: content,
	}
	var firstNonSystemMessageIndex int
	messages := request.Input.Messages
	if messages != nil {
		for i, message := range request.Input.Messages {
			if message.Role != roleSystem {
				firstNonSystemMessageIndex = i
				break
			}
		}
	}
	if firstNonSystemMessageIndex == 0 {
		request.Input.Messages = append([]qwenMessage{fileMessage}, request.Input.Messages...)
		return 0
	} else if !onlyOneSystemBeforeFile {
		request.Input.Messages = append(request.Input.Messages[:firstNonSystemMessageIndex], append([]qwenMessage{fileMessage}, request.Input.Messages[firstNonSystemMessageIndex:]...)...)
		return firstNonSystemMessageIndex
	} else {
		builder := strings.Builder{}
		for _, message := range request.Input.Messages[:firstNonSystemMessageIndex] {
			if builder.Len() != 0 {
				builder.WriteString("\n")
			}
			builder.WriteString(message.StringContent())
		}
		request.Input.Messages = append([]qwenMessage{{Role: roleSystem, Content: builder.String()}, fileMessage}, request.Input.Messages[firstNonSystemMessageIndex:]...)
		return 1
	}
}

func (m *qwenProvider) appendStreamEvent(responseBuilder *strings.Builder, event *streamEvent) {
	responseBuilder.WriteString(streamDataItemKey)
	responseBuilder.WriteString(event.Data)
	responseBuilder.WriteString("\n\n")
}

func (m *qwenProvider) buildQwenTextEmbeddingRequest(request *embeddingsRequest) (*qwenTextEmbeddingRequest, error) {
	var texts []string
	if str, isString := request.Input.(string); isString {
		texts = []string{str}
	} else if strs, isArray := request.Input.([]interface{}); isArray {
		texts = make([]string, 0, len(strs))
		for _, item := range strs {
			if str, isString := item.(string); isString {
				texts = append(texts, str)
			} else {
				return nil, errors.New("unsupported input type in array: " + reflect.TypeOf(item).String())
			}
		}
	} else {
		return nil, errors.New("unsupported input type: " + reflect.TypeOf(request.Input).String())
	}
	return &qwenTextEmbeddingRequest{
		Model: request.Model,
		Input: qwenTextEmbeddingInput{
			Texts: texts,
		},
	}, nil
}

func (m *qwenProvider) buildEmbeddingsResponse(ctx wrapper.HttpContext, qwenResponse *qwenTextEmbeddingResponse) *embeddingsResponse {
	data := make([]embedding, 0, len(qwenResponse.Output.Embeddings))
	for _, qwenEmbedding := range qwenResponse.Output.Embeddings {
		data = append(data, embedding{
			Object:    "embedding",
			Index:     qwenEmbedding.TextIndex,
			Embedding: qwenEmbedding.Embedding,
		})
	}
	return &embeddingsResponse{
		Object: "list",
		Data:   data,
		Model:  ctx.GetContext(ctxKeyFinalRequestModel).(string),
		Usage: usage{
			PromptTokens: qwenResponse.Usage.TotalTokens,
			TotalTokens:  qwenResponse.Usage.TotalTokens,
		},
	}
}

type qwenTextGenRequest struct {
	Model      string                `json:"model"`
	Input      qwenTextGenInput      `json:"input"`
	Parameters qwenTextGenParameters `json:"parameters,omitempty"`
}

type qwenTextGenInput struct {
	Messages []qwenMessage `json:"messages"`
}

type qwenTextGenParameters struct {
	ResultFormat      string  `json:"result_format,omitempty"`
	MaxTokens         int     `json:"max_tokens,omitempty"`
	RepetitionPenalty float64 `json:"repetition_penalty,omitempty"`
	N                 int     `json:"n,omitempty"`
	Seed              int     `json:"seed,omitempty"`
	Temperature       float64 `json:"temperature,omitempty"`
	TopP              float64 `json:"top_p,omitempty"`
	IncrementalOutput bool    `json:"incremental_output,omitempty"`
	EnableSearch      bool    `json:"enable_search,omitempty"`
	Tools             []tool  `json:"tools,omitempty"`
}

type qwenTextGenResponse struct {
	RequestId string            `json:"request_id"`
	Output    qwenTextGenOutput `json:"output"`
	Usage     qwenUsage         `json:"usage"`
}

type qwenTextGenOutput struct {
	FinishReason string              `json:"finish_reason"`
	Choices      []qwenTextGenChoice `json:"choices"`
}

type qwenTextGenChoice struct {
	FinishReason string      `json:"finish_reason"`
	Message      qwenMessage `json:"message"`
}

type qwenUsage struct {
	InputTokens  int `json:"input_tokens"`
	OutputTokens int `json:"output_tokens"`
	TotalTokens  int `json:"total_tokens"`
}

type qwenMessage struct {
	Name      string     `json:"name,omitempty"`
	Role      string     `json:"role"`
	Content   any        `json:"content"`
	ToolCalls []toolCall `json:"tool_calls,omitempty"`
}

type qwenVlMessageContent struct {
	Image string `json:"image,omitempty"`
	Text  string `json:"text,omitempty"`
}

type qwenTextEmbeddingRequest struct {
	Model      string                      `json:"model"`
	Input      qwenTextEmbeddingInput      `json:"input"`
	Parameters qwenTextEmbeddingParameters `json:"parameters,omitempty"`
}

type qwenTextEmbeddingInput struct {
	Texts []string `json:"texts"`
}

type qwenTextEmbeddingParameters struct {
	TextType string `json:"text_type,omitempty"`
}

type qwenTextEmbeddingResponse struct {
	RequestId string                  `json:"request_id"`
	Output    qwenTextEmbeddingOutput `json:"output"`
	Usage     qwenUsage               `json:"usage"`
}

type qwenTextEmbeddingOutput struct {
	RequestId  string               `json:"request_id"`
	Embeddings []qwenTextEmbeddings `json:"embeddings"`
}

type qwenTextEmbeddings struct {
	TextIndex int       `json:"text_index"`
	Embedding []float64 `json:"embedding"`
}

func qwenMessageToChatMessage(qwenMessage qwenMessage) chatMessage {
	return chatMessage{
		Name:      qwenMessage.Name,
		Role:      qwenMessage.Role,
		Content:   qwenMessage.Content,
		ToolCalls: qwenMessage.ToolCalls,
	}
}

func (m *qwenMessage) IsStringContent() bool {
	_, ok := m.Content.(string)
	return ok
}

func (m *qwenMessage) StringContent() string {
	content, ok := m.Content.(string)
	if ok {
		return content
	}
	contentList, ok := m.Content.([]any)
	if ok {
		var contentStr string
		for _, contentItem := range contentList {
			contentMap, ok := contentItem.(map[string]any)
			if !ok {
				continue
			}
			if text, ok := contentMap["text"].(string); ok {
				contentStr += text
			}
		}
		return contentStr
	}
	return ""
}

func chatMessage2QwenMessage(chatMessage chatMessage) qwenMessage {
	if chatMessage.IsStringContent() {
		return qwenMessage{
			Name:      chatMessage.Name,
			Role:      chatMessage.Role,
			Content:   chatMessage.StringContent(),
			ToolCalls: chatMessage.ToolCalls,
		}
	} else {
		var contents []qwenVlMessageContent
		openaiContent := chatMessage.ParseContent()
		for _, part := range openaiContent {
			var content qwenVlMessageContent
			if part.Type == contentTypeText {
				content.Text = part.Text
			} else if part.Type == contentTypeImageUrl {
				content.Image = part.ImageUrl.Url
			}
			contents = append(contents, content)
		}
		return qwenMessage{
			Name:      chatMessage.Name,
			Role:      chatMessage.Role,
			Content:   contents,
			ToolCalls: chatMessage.ToolCalls,
		}
	}
}<|MERGE_RESOLUTION|>--- conflicted
+++ resolved
@@ -69,7 +69,7 @@
 
 func (m *qwenProvider) OnRequestHeaders(ctx wrapper.HttpContext, apiName ApiName, log wrapper.Log) (types.Action, error) {
 	_ = util.OverwriteRequestHost(qwenDomain)
-	_ = util.OverwriteRequestAuthorization("Bearer " + m.config.GetRandomToken())
+	_ = util.OverwriteRequestAuthorization("Bearer " + getApiTokenInUse(ctx))
 
 	if m.config.protocol == protocolOriginal {
 		ctx.DontReadRequestBody()
@@ -83,15 +83,6 @@
 	} else {
 		return types.ActionContinue, errUnsupportedApiName
 	}
-<<<<<<< HEAD
-	_ = util.OverwriteRequestHost(qwenDomain)
-	_ = util.OverwriteRequestAuthorization("Bearer " + getApiTokenInUse(ctx))
-
-	if m.config.protocol == protocolOriginal {
-		return types.ActionContinue, nil
-	}
-=======
->>>>>>> 708e7af7
 
 	_ = proxywasm.RemoveHttpRequestHeader("Accept-Encoding")
 	_ = proxywasm.RemoveHttpRequestHeader("Content-Length")
