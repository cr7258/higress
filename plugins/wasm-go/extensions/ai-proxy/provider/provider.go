--- conflicted
+++ resolved
@@ -25,25 +25,18 @@
 	providerTypeDeepSeek = "deepseek"
 	providerTypeZhipuAi  = "zhipuai"
 	providerTypeOllama   = "ollama"
-<<<<<<< HEAD
 	providerTypeClaude   = "claude"
-=======
 	providerTypeBaidu    = "baidu"
 	providerTypeHunyuan  = "hunyuan"
->>>>>>> 2db0b60a
 
 	protocolOpenAI   = "openai"
 	protocolOriginal = "original"
 
 	roleSystem    = "system"
-<<<<<<< HEAD
 	roleAssistant = "assistant"
-=======
 	roleUser      = "user"
-	roleAssistant = "assistant"
 
 	finishReasonStop = "stop"
->>>>>>> 2db0b60a
 
 	ctxKeyIncrementalStreaming = "incrementalStreaming"
 	ctxKeyApiName              = "apiKey"
@@ -79,12 +72,9 @@
 		providerTypeDeepSeek: &deepseekProviderInitializer{},
 		providerTypeZhipuAi:  &zhipuAiProviderInitializer{},
 		providerTypeOllama:   &ollamaProviderInitializer{},
-<<<<<<< HEAD
 		providerTypeClaude:   &claudeProviderInitializer{},
-=======
 		providerTypeBaidu:    &baiduProviderInitializer{},
 		providerTypeHunyuan:  &hunyuanProviderInitializer{},
->>>>>>> 2db0b60a
 	}
 )
 
@@ -114,11 +104,7 @@
 
 type ProviderConfig struct {
 	// @Title zh-CN AI服务提供商
-<<<<<<< HEAD
-	// @Description zh-CN AI服务提供商类型，目前支持的取值为："moonshot"、"qwen"、"openai"、"azure"、"baichuan"、"yi"、"zhipuai"、"ollama"、"claude"
-=======
-	// @Description zh-CN AI服务提供商类型，目前支持的取值为："moonshot"、"qwen"、"openai"、"azure"、"baichuan"、"yi"、"zhipuai"、"ollama"、"baidu"
->>>>>>> 2db0b60a
+	// @Description zh-CN AI服务提供商类型，目前支持的取值为："moonshot"、"qwen"、"openai"、"azure"、"baichuan"、"yi"、"zhipuai"、"ollama"、"baidu"、"claude"
 	typ string `required:"true" yaml:"type" json:"type"`
 	// @Title zh-CN API Tokens
 	// @Description zh-CN 在请求AI服务时用于认证的API Token列表。不同的AI服务提供商可能有不同的名称。部分供应商只支持配置一个API Token（如Azure OpenAI）。
@@ -196,13 +182,9 @@
 		c.context = &ContextConfig{}
 		c.context.FromJson(contextJson)
 	}
-<<<<<<< HEAD
 	c.version = json.Get("version").String()
-=======
-
 	c.hunyuanAuthId = json.Get("hunyuanAuthId").String()
 	c.hunyuanAuthKey = json.Get("hunyuanAuthKey").String()
->>>>>>> 2db0b60a
 }
 
 func (c *ProviderConfig) Validate() error {
